--- conflicted
+++ resolved
@@ -307,8 +307,8 @@
             logger.info(
                 f"Updating status of {self.instance_id} from {old_status} to {self.status} at time {self.status_update_ts}"
             )
-<<<<<<< HEAD
-        if self.status is self.stage_flow.get_last_stage().completed_status:
+
+        if self.is_stage_flow_completed():
             self.end_ts = int(time.time())
 
     @property
@@ -319,9 +319,4 @@
         last_instance = self.instances[-1]
         if isinstance(last_instance, (PIDInstance, PCSMPCInstance, StageStateInstance)):
             server_ips_list = last_instance.server_ips or []
-        return server_ips_list
-=======
-
-        if self.is_stage_flow_completed():
-            self.end_ts = int(time.time())
->>>>>>> cb487beb
+        return server_ips_list